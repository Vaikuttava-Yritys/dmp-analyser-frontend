# ReproAI Analyser

<<<<<<< HEAD
DMP Analyser is a specialized web application designed to analyze Data Management Plans (DMPs) using Large Language Models (LLMs). The current early version evaluates text against a checklist of best practices and provides detailed feedback on how to improve the DMP.
=======
ReproAI is a specialized web application designed to analyze scientific manuscripts using Large Language Models (LLMs). The current early version evaluates text against a checklist of reproducibility standards and provides detailed feedback on how to improve the manuscript.
>>>>>>> 84e9e469

## Features

- **Customizable Assessment Framework**: Adaptable to various evaluation criteria and standards
- **AI-Powered Analysis**: Uses LLMs to analyze DMP content
- **Detailed Scoring & Insights**: Provides clear feedback with actionable recommendations
- **PDF Export**: Download and share analysis results in PDF format
- **Shareable Results**: Generate links to share results with colleagues
- **Built-In Data Privacy & Security**: Ensures sensitive research information remains protected

## Project Structure

```
dmp/
├── index.html          # Main application page
├── about.html          # About page with project information
├── feedback.html       # User feedback submission form
├── results.html        # View for displaying analysis results
├── export.html         # PDF export functionality
├── privacy.html        # Privacy policy page
├── app.js              # Main JavaScript application logic
├── pdf-export.js       # PDF export functionality
├── style.css           # Main stylesheet
├── components/         # Reusable HTML components
├── css/                # Additional CSS files
├── js/                 # Additional JavaScript files
└── img/                # Image assets
```

## How It Works

The ReproAI Analyser uses a modular pipeline architecture that processes text through several specialized components:

0. **Text Extractor**: Extracts text from the document (PDF), using Dockling API at: https://docling-extractor.lemondune-e106e75a.westeurope.azurecontainerapps.io/
1. **Metadata Extractor**: Identifies metadata from text (title, discipline, study type)
2. **Domain Evaluator**: Analyzes text against specific domains of DMP best practices
3. **Item Evaluator**: Evaluates individual checklist items
4. **Domain Reconciler**: Harmonizes evaluations across domains and their items
5. **Domain Summarizer**: Creates concise summaries of each domain's evaluation
6. **Feedback Note**: Generates actionable recommendations for the author

## Deployment

The ReproAI Analyser frontend can be deployed to any static hosting provider. The application connects to a backend API for processing.

### Configuration

- The application uses the following configuration in `app.js`:
  - `API_BASE` - The base URL of the backend API (default: Azure deployment URL)
  - Additional configuration parameters for analysis types and checklists

## Usage

1. Open the application in a web browser
2. Paste your DMP text into the input field
3. Select the appropriate checklist and configuration
4. Submit for analysis
5. View the detailed feedback and recommendations
6. Export results as PDF or share via a unique link

## Team

- **Juuso Repo**, juuso.repo@utu.fi, INVEST Research Flagship Centre, University of Turku
- **Lucy Bowes**, University of Oxford
<TODO: add names here>

## License

This work is licensed under a [Creative Commons Attribution-NonCommercial 4.0 International License](https://creativecommons.org/licenses/by-nc/4.0/).

---

For more information about the ReproAI project and related tools, see the main ReproAI documentation.<|MERGE_RESOLUTION|>--- conflicted
+++ resolved
@@ -1,10 +1,6 @@
 # ReproAI Analyser
 
-<<<<<<< HEAD
 DMP Analyser is a specialized web application designed to analyze Data Management Plans (DMPs) using Large Language Models (LLMs). The current early version evaluates text against a checklist of best practices and provides detailed feedback on how to improve the DMP.
-=======
-ReproAI is a specialized web application designed to analyze scientific manuscripts using Large Language Models (LLMs). The current early version evaluates text against a checklist of reproducibility standards and provides detailed feedback on how to improve the manuscript.
->>>>>>> 84e9e469
 
 ## Features
 
